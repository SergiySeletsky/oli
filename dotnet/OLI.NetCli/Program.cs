--- conflicted
+++ resolved
@@ -1,7 +1,6 @@
 using System;
 using System.Collections.Generic;
 using System.CommandLine;
-<<<<<<< HEAD
 using System.Linq;
 using System.IO;
 using System.Diagnostics;
@@ -25,51 +24,19 @@
     public static readonly string ToolsPath = Path.Combine(AppContext.BaseDirectory, "tools.json");
     public static readonly string MemoryPath = Path.Combine(AppContext.BaseDirectory, "oli.md");
     public static readonly string LspPath = Path.Combine(AppContext.BaseDirectory, "lsp.json");
-=======
-using System.Text.Json;
-using System.Text.Json.Serialization;
-
-public class TaskRecord
-{
-    public string Id { get; set; } = Guid.NewGuid().ToString();
-    public string Description { get; set; } = string.Empty;
-    public string Status { get; set; } = "in-progress";
-}
-
-public class AppState
-{
-    public bool AgentMode { get; set; }
-    public int SelectedModel { get; set; }
-    public List<string> Conversation { get; set; } = new();
-    public List<TaskRecord> Tasks { get; set; } = new();
-}
-
-class Program
-{
-    static readonly string StatePath = Path.Combine(AppContext.BaseDirectory, "state.json");
-    static readonly string MemoryPath = Path.Combine(AppContext.BaseDirectory, "oli.md");
->>>>>>> c2ce26f9
 
     static List<TaskRecord> LoadTasks()
     {
         if (File.Exists(TasksPath))
         {
-<<<<<<< HEAD
             var json = File.ReadAllText(TasksPath);
             return JsonSerializer.Deserialize<List<TaskRecord>>(json) ?? new();
         }
         return new();
-=======
-            var json = File.ReadAllText(StatePath);
-            return JsonSerializer.Deserialize<AppState>(json) ?? new AppState();
-        }
-        return new AppState();
->>>>>>> c2ce26f9
     }
 
     static List<ConversationSummary> LoadSummaries()
     {
-<<<<<<< HEAD
         if (File.Exists(SummariesPath))
         {
             var json = File.ReadAllText(SummariesPath);
@@ -151,9 +118,6 @@
         SaveSummaries(state.ConversationSummaries);
         SaveTools(state.ToolExecutions);
         SaveLspServers(state.LspServers);
-=======
-        File.WriteAllText(StatePath, JsonSerializer.Serialize(state, new JsonSerializerOptions { WriteIndented = true }));
->>>>>>> c2ce26f9
     }
 
     static int Main(string[] args)
@@ -170,10 +134,7 @@
             var state = LoadState();
             state.SelectedModel = modelIndex;
             state.Conversation.Add($"User: {prompt}");
-<<<<<<< HEAD
             AutoCompress(state);
-=======
->>>>>>> c2ce26f9
             SaveState(state);
             Console.WriteLine($"[Model {modelIndex}] Prompt: {prompt}");
             try
@@ -203,7 +164,6 @@
             await Task.CompletedTask;
         }, enableOption);
 
-<<<<<<< HEAD
         var agentStatusCmd = new Command("agent-status", "Show whether agent mode is enabled");
         agentStatusCmd.SetHandler(async () =>
         {
@@ -212,26 +172,17 @@
             await Task.CompletedTask;
         });
 
-=======
->>>>>>> c2ce26f9
         var setModelCmd = new Command("set-model", "Select the active model")
         {
             modelOption
         };
-<<<<<<< HEAD
         setModelCmd.SetHandler(async (int index) =>
-=======
-        setModelCmd.SetHandler((int index) =>
->>>>>>> c2ce26f9
         {
             var state = LoadState();
             state.SelectedModel = index;
             SaveState(state);
             Console.WriteLine($"Selected model {index}");
-<<<<<<< HEAD
-            await Task.CompletedTask;
-=======
->>>>>>> c2ce26f9
+            await Task.CompletedTask;
         }, modelOption);
 
         var modelsCmd = new Command("models", "List available models");
@@ -246,100 +197,7 @@
         });
 
         var tasksCmd = new Command("tasks", "List tasks");
-<<<<<<< HEAD
         tasksCmd.SetHandler(async () =>
-=======
-        tasksCmd.SetHandler(() =>
-        {
-            var state = LoadState();
-            if (state.Tasks.Count == 0)
-            {
-                Console.WriteLine("No tasks.");
-            }
-            foreach (var t in state.Tasks)
-            {
-                Console.WriteLine($"{t.Id}: {t.Description} [{t.Status}]");
-            }
-        });
-
-        var cancelTaskCmd = new Command("cancel-task", "Cancel a task by id")
-        {
-            new Option<string>("--id", () => string.Empty, "Task id to cancel")
-        };
-        cancelTaskCmd.SetHandler((string id) =>
-        {
-            var state = LoadState();
-            if (string.IsNullOrEmpty(id))
-            {
-                if (state.Tasks.Count > 0)
-                {
-                    state.Tasks[0].Status = "canceled";
-                }
-            }
-            else
-            {
-                var task = state.Tasks.Find(t => t.Id == id);
-                if (task != null) task.Status = "canceled";
-            }
-            SaveState(state);
-            Console.WriteLine("Task canceled");
-        }, cancelTaskCmd.Options[0]);
-
-        var clearConvCmd = new Command("clear-conversation", "Clear stored conversation");
-        clearConvCmd.SetHandler(() =>
-        {
-            var state = LoadState();
-            state.Conversation.Clear();
-            SaveState(state);
-            Console.WriteLine("Conversation cleared");
-        });
-
-        var memoryInfoCmd = new Command("memory-info", "Show memory file path and content");
-        memoryInfoCmd.SetHandler(() =>
-        {
-            if (File.Exists(MemoryPath))
-            {
-                Console.WriteLine($"Memory path: {MemoryPath}");
-                Console.WriteLine(File.ReadAllText(MemoryPath));
-            }
-            else
-            {
-                Console.WriteLine("No memory file found");
-            }
-        });
-
-        var addMemoryCmd = new Command("add-memory", "Add a memory entry")
-        {
-            new Option<string>("--section") { IsRequired = true },
-            new Option<string>("--memory") { IsRequired = true }
-        };
-        addMemoryCmd.SetHandler((string section, string memory) =>
-        {
-            var content = File.Exists(MemoryPath) ? File.ReadAllText(MemoryPath) : "";
-            var sectionHeader = $"## {section}";
-            if (!content.Contains(sectionHeader))
-            {
-                content += $"\n{sectionHeader}\n";
-            }
-            var insertIndex = content.IndexOf(sectionHeader) + sectionHeader.Length;
-            content = content.Insert(insertIndex, $"\n- {memory}");
-            File.WriteAllText(MemoryPath, content);
-            Console.WriteLine("Memory added");
-        }, addMemoryCmd.Options[0], addMemoryCmd.Options[1]);
-
-        var replaceMemoryCmd = new Command("replace-memory-file", "Replace entire memory file")
-        {
-            new Option<string>("--content") { IsRequired = true }
-        };
-        replaceMemoryCmd.SetHandler((string content) =>
-        {
-            File.WriteAllText(MemoryPath, content);
-            Console.WriteLine("Memory file replaced");
-        }, replaceMemoryCmd.Options[0]);
-
-        var versionCmd = new Command("version", "Display CLI version");
-        versionCmd.SetHandler(() =>
->>>>>>> c2ce26f9
         {
             var state = LoadState();
             if (state.Tasks.Count == 0)
@@ -365,7 +223,6 @@
         };
         createTaskCmd.SetHandler(async (string description, string? due, string? tags) =>
         {
-<<<<<<< HEAD
             var state = LoadState();
             var task = new TaskRecord
             {
@@ -387,10 +244,6 @@
         var completeTaskCmd = new Command("complete-task", "Mark a task as completed")
         {
             completeIdOption, outputTokensOption
-=======
-            runCmd, agentCmd, setModelCmd, modelsCmd, tasksCmd, cancelTaskCmd,
-            clearConvCmd, memoryInfoCmd, addMemoryCmd, replaceMemoryCmd, versionCmd
->>>>>>> c2ce26f9
         };
         completeTaskCmd.SetHandler(async (string id, int outputTokens) =>
         {
